--- conflicted
+++ resolved
@@ -119,15 +119,12 @@
         }
         self.logger.info(json.dumps(summarize_stat), extra = data)
 
-<<<<<<< HEAD
     def v2_playbook_on_play_start(self, play):
         self.play_id = play._uuid
 
     def v2_playbook_on_task_start(self, task, is_conditional):
         self.task_id = task._uuid
 
-=======
->>>>>>> 7e379f12
     '''
     Tasks and handler tasks are dealt with here
     '''
